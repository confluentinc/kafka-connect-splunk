## kafka-connect-splunk
Splunk Kafka Connector is a Kafka Connect for Splunk which supports:
* Pulling data from Kafka topic(s).
* Transforming and enriching data in-flight.
* Injecting the data to Splunk via [Splunk HTTP Event Collector(HEC)](http://dev.splunk.com/view/event-collector/SP-CAAAE6M).

## Requirements
1. Kafka version 0.9 above.
2. Java 8 and above.
3. Splunk configured with valid Http Event Collector (HEC) tokens.

Please note: HEC tokens can be enabled with acknowledgements. When HEC token was enabled with acknowledgements, 
the task configuration parameters are a little bit different than the HEC without acknowledgements. 
Enabling acknowledgements will prevent potential data loss but may be not optimal when injecting events. 
Please also note that, HEC token should be same on all Splunk Indexers or Heavy Forwarders.


## Build
1. Clone the https://github.com/splunk/kafka-connect-splunk
2. Make sure Java8 JRE or JDK is installed
3. Run `bash build.sh`. The build script will download all dependencies and build the Splunk Kafka Connector.

The final ".tar.gz" package is fully self-contained; bundled with the Kafka Connect framework, all 3rd party libs and the Splunk Kafka Connector 

## Quick Start
1. [Start up](https://kafka.apache.org/quickstart) your Kafka Cluster and Zookeeper locally. After confirming both are running, create a test topic (eg: `perf`). If you have already have a Kafka Cluster install please feel free to use it.
2. Inject events into the `perf` topic. This can be done using [Kafka data-gen-app](https://github.com/dtregonning/kafka-data-gen) or use the Kafka bundled [kafka-console-producer](https://kafka.apache.org/quickstart#quickstart_send).
3. Untar the package created from the build script: `tar xzvf kafka-connect-splunk.tar.gz`.
4. Change directory to kafka-connect-splunk `cd kafka-connect-splunk`.
5. Adjust values for `bootstrap.servers` and `plugin.path` inside `config/connect-distributed-quickstart.properties` for your environment. Default values should work for experimentation.
6. Run `./bin/connect-distributed.sh config/connect-distributed-quickstart.properties` to start Kafka Connect.
7. Run the following command to create connector tasks. Adjust the `topics`, `tasks.max`, `indexes`, `sources`, `sourcetypes` and `hec` settings if necessary.

    ```
    curl localhost:8083/connectors -X POST -H "Content-Type: application/json" -d '{
    "name": "kafka-connect-splunk",
    "config": {
       "connector.class": "com.splunk.kafka.connect.SplunkSinkConnector",
       "tasks.max": "3",
       "topics": "<list-of-topics-separated-by-comma>",
       "splunk.indexes": "<list-of-indexes-for-topics-data-separated-by-comma>",
       "splunk.sources": "<list-of-sources-for-topics-data-separated-by-comma>",
       "splunk.sourcetypes": "<list-of-sourcetypes-for-topics-data-separated-by-comma>",
       "splunk.hec.uri": "<Splunk-HEC-URI>",
       "splunk.hec.token": "<Splunk-HEC-Token>",
       "splunk.hec.raw": "<true|false>",
       "splunk.hec.raw.line.breaker": "<line breaker separator>",
       "splunk.hec.json.event.enrichment": "<key value pairs separated by comma, only applicable to /event HEC>",
       "splunk.hec.ack.enabled": "<true|false>",
       "splunk.hec.ack.poll.interval": "<event ack poll interval>",
       "splunk.hec.ack.poll.threads": "<number of threads used to poll event acks>",
       "splunk.hec.ssl.validate.certs": "<true|false>",
       "splunk.hec.http.keepalive": "<true|false>",
       "splunk.hec.max.http.connection.per.channel": "<max number of http connections per channel>",
       "splunk.hec.total.channels": "<total number of channels>",
       "splunk.hec.max.batch.size": "<max number of kafka records post in one batch>",
       "splunk.hec.threads": "<number of threads to use to do HEC post for single task>",
       "splunk.hec.event.timeout": "<timeout in seconds>",
       "splunk.hec.socket.timeout": "<timeout in seconds>",
       "splunk.hec.track.data": "<true|false, tracking data loss and latency, for debugging lagging and data loss>"
      }
    }'

    ```
8. If previous steps have been successful, data should be flowing into Splunk. 
This can be validated by searching for events in Splunk against the provided index, sourcetype or source inside the above config.
9. The following commands can be run to check the status and manage the connector and tasks:

    ```
    # List active connectors
    curl http://localhost:8083/connectors

    # Get kafka-connect-splunk connector info
    curl http://localhost:8083/connectors/kafka-connect-splunk

    # Get kafka-connect-splunk connector config info
    curl http://localhost:8083/connectors/kafka-connect-splunk/config

    # Delete kafka-connect-splunk connector
    curl http://localhost:8083/connectors/kafka-connect-splunk -X DELETE

    # Get kafka-connect-splunk connector task info
    curl http://localhost:8083/connectors/kafka-connect-splunk/tasks
    ```
    Refer to [the Confluent doucumentation](https://docs.confluent.io/current/connect/managing.html#common-rest-examples) for more REST examples.
    

## Deployment
Splunk Kafka Connector can run inside containers, virtual machines or on physical machines. 
User can leverage any automation tools to deploy the Splunk Kafka Connector. 

If you are already running a Kafka Connect Cluster there are 2 environment deployment options to consider.
* Deploy Splunk Kafka Connector to its own Kafka Connect Cluster
* Deploy Splunk Kafka Connector to an existing Kafka Connect Cluster

### Deploy Splunk Kafka Connector to its own Kafka Connect Cluster (recommended)
For the current version of the Splunk Kafka Connector it is recommended to deploy it in a separate Kafka Connect Cluster.
This will isolate the Splunk Kafka Connector from other Kafka Connectors and will have performance benefits in high 
throughput environments. 

1. Untar the **kafka-connect-splunk.tar.gz** installation package and enter the **kafka-connect-splunk** directory.

    ``` 
       tar xzvf kafka-connect-splunk.tar.gz
       cd kafka-connect-splunk
    ```

2. (**Required**) Revise and update the following settings in config/connect-distributed.properties according to your production environment. 

	```
	bootstrap.servers=<broker1:9092,broker2:9092,...>  # adjust this setting to brokers IP/hostname port
	```
3. Revise other optional settings in **config/connect-distributed.properties** if necessary. 
Keeping (replication factor and partition number) as default is recommended according to best practice. Change at own risk.

    Please note the below topics will be created by Kafka Connect when deploying the Splunk Connector if they are not in the Kafka cluster. 
<<<<<<< HEAD
    If the Kafka Connect cluster **does not have permission** to create these topics due to Access Control, the user needs to create the required topics in Kafka before starting Kafka Connect cluster.
=======
    If the Kafka Connect cluster **does not have permission** to create these topics due to Access Control, the user needs create the topic in Kafka before starting Kafka Connect cluster.
>>>>>>> ed985613

	```
	group.id=kafka-connect-splunk-hec-sink    # consumer group id of Kafka Connect, which is used to form a Kafka Connect cluster
	
	config.storage.topic=__kafka-connect-splunk-task-configs # kafka topic used to persistent connector task configurations
	config.storage.replication.factor=3
	
	offset.storage.topic=__kafka-connect-splunk-offsets # kafka topic used to persistent task checkpoints
	offset.storage.replication.factor=3
	offset.storage.partitions=25
	
	status.storage.topic=__kafka-connect-splunk-statuses # kafka topic used to persistent task statuses
	status.storage.replication.factor=3
	status.storage.partitions=5
	```
4. Deploy/Copy the **kafka-connect-splunk** directory to all target hosts(virtual machine, physical machine or container).
5. Start Kafka Connect on all the target hosts by leveraging deployment tools by executing the following commands:
	
	```
	cd kafka-connect-splunk
	export KAFKA_HEAP_OPTS="-Xmx6G -Xms2G" && ./bin/connect-distributed.sh config/connect-distributed.properties >> kafka-connect-splunk.log 2>&1 
	```
	**Note:** Please pay attention to the **KAFKA_HEAP_OPTS** environment variable which controls how much memory Kafka Connect can use. 
	Setting the **KAFKA_HEAP_OPTS** with the value stated above is recommended.

### Deploy Splunk Kafka Connector to an existing Kafka Connect Cluster

1. Untar the **kafka-connect-splunk.tar.gz** installation package and enter the **kafka-connect-splunk** directory.

    ``` 
       tar xzvf kafka-connect-splunk.tar.gz
       cd kafka-connect-splunk
    ```
2. Copy the **conectors/kafka-connect-splunk-1.0-SNAPSHOT.jar** to plugin path specified by **plugin.path** in existing Kafka Connect on every host.
3. Copy **libs/commons-logging-1.2.jar** to **libs** of existing Kafka Connect on every host.
4. Restart the Kafka Connect cluster.

## Configuration

After Kafka Connect is brought up on every host, all of the Kafka Connect instances will form a cluster automatically. 
Even in a load balanced environment, a REST call can be executed against one of the cluster instances and rest of the instances will pick up the task automiatically.

### Configuration parameters

1. Below is a task JSON schema which contains all of the current configuration settings. Different use cases and Splunk environments will require diffrent configurations.
	
	```
	'{
    "name": "<connector-name>",
    "config": {
       "connector.class": "com.splunk.kafka.connect.SplunkSinkConnector",
       "tasks.max": "<number-of-tasks>",
       "topics": "<list-of-topics-separated-by-comma>",
       "splunk.indexes": "<list-of-indexes-for-topics-data-separated-by-comma>",
       "splunk.sources": "<list-of-sources-for-topics-data-separated-by-comma>",
       "splunk.sourcetypes": "<list-of-sourcetypes-for-topics-data-separated-by-comma>",
       "splunk.hec.uri": "<Splunk-HEC-URI>",
       "splunk.hec.token": "<Splunk-HEC-Token>",
       "splunk.hec.raw": "<true|false>",
       "splunk.hec.raw.line.breaker": "<line breaker separator>",
       "splunk.hec.json.event.enrichment": "<key value pairs separated by comma, only applicable to /event HEC>",
       "splunk.hec.ack.enabled": "<true|false>",
       "splunk.hec.ack.poll.interval": "<event ack poll interval>",
       "splunk.hec.ack.poll.threads": "<number of threads used to poll event acks>",
       "splunk.hec.ssl.validate.certs": "<true|false>",
       "splunk.hec.http.keepalive": "<true|false>",
       "splunk.hec.max.http.connection.per.channel": "<max number of http connections per channel>",
       "splunk.hec.total.channels": "<total number of channels>",
       "splunk.hec.max.batch.size": "<max number of kafka records post in one batch>",
       "splunk.hec.threads": "<number of threads to use to do HEC post for single task>",
       "splunk.hec.event.timeout": "<timeout in seconds>",
       "splunk.hec.socket.timeout": "<timeout in seconds>",
       "splunk.hec.track.data": "<true|false, tracking data loss and latency, for debugging lagging and data loss>"
      }
    }'
	
	```
##### Required Settings
* `name` - Connector name. Different connector names form different consumer groups. 
    > Note: When a user creates a connector named `splunk-prod-financial` with **tasks.max** setting to 30, and there are 3 Kafka Connect servers in the cluster. Each Splunk Kafka Connector on each Kafka Connect instance will get ~ 10 tasks. All of the 30 tasks will be in the same consumer group even if they are spread across different boxes / containers. If one Kafka Connect is down, the tasks on that node will be re dispatched to the other 2 nodes automatically. 
* `connector.class` - Java Class Entry point which is used to do connector job(s). The value for the Splunk Kafka Connector is **com.splunk.kafka.connect.SplunkSinkConnector**.
* `tasks.max` -  The number of tasks that are generated to handle data collection jobs in parallel. The tasks will be spread (evenly) across all Splunk Kafka Connectors. 
* `splunk.hec.uri` -  Splunk HEC URIs. Can be a list of FQDNs or IP's separated by ",". Please construct a complete list of all HEC URIs on all Splunk indexers, then internally the Splunk Connector will round robin to this list of indexers. 
`https://hec1.splunk.com:8088,https://hec2.splunk.com:8088,https://hec3.splunk.com:8088`  
* `splunk.hec.token` -  Splunk HEC token.
* `topics` -  Kafka topics which Splunk will consume data from. List of comma separated topics. `prod-topic1,prod-topc2,prod-topic3`

##### Optional Settings
* `splunk.indexes` - Target Splunk indexes to send data to. It can be a list of indexes which shall be the same sequence / order as topics.
<<<<<<< HEAD
    > Note: It is possible to inject data from different kafka topics to different splunk indexes. For Example prod-topic1,prod-topic2,prod-topic3 can be sent to index prod-index1,prod-index2,prod-index3. If the user would like to index all data from multiple topics to the main index, then "main" can be specified. Leaving this setting un configured will result in data being routed to the default index configured against the HEC token being used. Please make sure the indexes configured here are in the index list of HEC token, otherwise Splunk HEC will reject the data. By default, this setting is empty.
* `splunk.sources` -  Splunk event source metadata for Kafka topic data. Same configuration rules as indexes can be applied here. Leaving it non-configured will result in the default source bound to the HEC token. By default, this setting is empty.
* `splunk.sourcetypes` - Splunk event source metadata for Kafka topic data. Same configuration rules as indexes can be applied here. Leaving it non-configured result in default source bound to HEC token. By default, this setting is empty.
=======
    > Note: If is possible to inject data from different topics to different indexers. For Example prod-topic1,prod-topic2,prod-topic3 can be sent to index prod-index1,prod-index2,prod-index3. If the user would like to index all data from multiple topics to the main index, then "main" can be specified. Leaving this setting unconfigured will result in data being routed to the default index configured against the HEC token being used. Please note make sure the indexes configured here are in the index list of HEC token, otherwise Splunk HEC will reject the data. By default, this setting is empty.
* `splunk.sources` -  Splunk event source metadata for Kafka topic data. Same configuration rules as indexes can be applied here. Leaving it unconfigured will result in the default source bound to the HEC token. By default, this setting is empty.
* `splunk.sourcetypes` - Splunk event source metadata for Kafka topic data. Same configuration rules as indexes can be applied here. Leaving it unconfigured result in default source bound to HEC token. By default, this setting is empty.
>>>>>>> ed985613
* `splunk.hec.raw` - Valid settings are `true` or `false`. When set to `true` the /raw HEC endpoint is used to inject data into Splunk. If set to `false` the /event HEC endpoint is used. By default, this setting is `false`.
* `splunk.hec.raw.line.breaker` - This setting is only applicable to /raw HEC endpoint. The setting is used to specify a special line breaker to help Splunk break the events correctly. 
    > Note: For example, user can specify "#####" as a special line breaker. Internally the Splunk Kafka Connector will append this line breaker to every Kafka record to form a clear event boundary and the connector does data injection in batch mode. On Splunk side, user can configure **props.conf** to setup line breaker for the sourcetypes, then Splunk will correctly break events for data flowing through /raw HEC endpoint. For question "when I should specify line breaker and how", please go to FAQ section. By default, this setting is empty.
* `splunk.hec.json.event.enrichment` -  This setting is only applicable to /event HEC endpoint. This setting is used to enrich raw data with extra metadata fields. It contains a list of key value pairs separated by ",". The configured enrichment meta data will be indexed along with raw event in Splunk. Please note, data enrichment for /event HEC endpoint is only available in Splunk Enterprise 6.5 onwards ([Documentation](http://dev.splunk.com/view/event-collector/SP-CAAAE8Y#indexedfield)). By default, this setting is empty. 
    > Note: For example `org=fin,bu=south-east-us`
* `splunk.hec.ack.enabled` -  Valid settings are `true` or `false`. When set to `true` the Splunk Kafka Connector will poll event ACKs for POST events before check-pointing the Kafka offsets. This is used to prevent data loss as this setting implements guaranteed delivery. By default, this setting is `true`.
    > Note: If this setting is enabled to `true`, please ensure the corresponding HEC token is also enabled with index acknowledgements otherwise the data injection will fail with duplicate data. When set to `false` the Splunk Kafka Connector will simply POST events to Splunk. After it receives a HTTP 200 OK response, it assumes the events are indexed by Splunk. Most of the time this is true; however in cases where Splunk crashes there will be some data loss. 
* `splunk.hec.ack.poll.interval` - This setting is only applicable when `splunk.hec.ack.enabled` is set to `true`. Internally it controls the event ACKs polling interval. By default, this setting is 10 seconds.
* `splunk.hec.ack.poll.threads` - This setting is used for performance tuning and is only applicable when `splunk.hec.ack.enabled` is set to `true`. It controls how many threads should be spawn to poll event ACKs. By default it is set to 1. 
    > Note: For large Splunk indexer clusters (E.g. 100 indexers) users will want to increase this number. Recommended increase is 4 threads to speed up ACK polling.
* `splunk.hec.ssl.validate.certs` - Valid settings are `true` or `false`. Enables or disables HTTPS certification validation. By default, this setting is "true".
* `splunk.hec.http.keepalive` - Valid settings are `true` or `false`. Enables or disables HTTP connection keep-alive. By default, it is `true`
* `splunk.hec.max.http.connection.per.channel` - Controls how many HTTP connections should be created and cached in the HTTP pool for one HEC channel. By default this setting is 2.
* `splunk.hec.total.channels` - Controls the total channels created to perform HEC event POSTs. Please refer to the Load balancer section for more details. By default this setting is 2.
* `splunk.hec.max.batch.size` - Maximum batch size when posting events to Splunk. The size is the actual number of Kafka events, it is not related to byte size. By default this setting is 100. 
* `splunk.hec.threads` - Controls how many threads are spawned to do data injection via HEC in a **single** connector task. By default this setting is 1.
* `splunk.hec.event.timeout` - This setting is only applicable when `splunk.hec.ack.enabled` is set to `true`. When events are POSTed to Splunk and before they are ACKed, this setting determines how long the connector will wait before timing out and resending. By default this setting is 120 seconds. 
* `splunk.hec.socket.timeout` - Internal TCP socket timeout when connecting to Splunk. By default this setting is 60 seconds.
* `splunk.hec.track.data` -  Valid settings are `true` or `false`. When configured as `true`, data loss and data injection latency metadata will be indexed along with raw data. This setting will only work in conjunction with using /event HEC endpoint (`"splunk.hec.raw" : "false"`). By default this setting is `false`.

2. **Create** a connector by using the above schema. The example below creates a connector called `splunk-prod-financial` for 10 topics with 10 parallel tasks by using  the /event HEC endpoint with acknowledgements enabled. The data is injected into a 3 server Splunk Indexer cluster.

	```
	 curl <hostname>:8083/connectors -X POST -H "Content-Type: application/json" -d'{
    "name": "splunk-prod-financial",
    "config": {
       "connector.class": "com.splunk.kafka.connect.SplunkSinkConnector",
       "tasks.max": "10",
       "topics": "t1,t2,t3,t4,t5,t6,t7,t8,t9,t10",
       "splunk.hec.uri": "https://idx1:8089,https://idx2:8089,https://idx3:8089",
       "splunk.hec.token": "1B901D2B-576D-40CD-AF1E-98141B499534"
      }
    }'
	```

3. **Update** a connector with a new configuration. The example below updates the connector configuration with 20 tasks.

	```
	 curl <hostname>:8083/connectors/splunk-prod-financial/config -X PUT -H "Content-Type: application/json" -d'{
    "name": "splunk-prod-financial",
    "config": {
       "connector.class": "com.splunk.kafka.connect.SplunkSinkConnector",
       "tasks.max": "20",
       "topics": "t1,t2,t3,t4,t5,t6,t7,t8,t9,t10",
       "splunk.hec.uri": "https://idx1:8089,https://idx2:8089,https://idx3:8089",
       "splunk.hec.token": "1B901D2B-576D-40CD-AF1E-98141B499534"
      }
    }'
	```
	
4. **Delete** a connector.This is achieved through the REST API. The example below deletes splunk-prod-financial connector created earlier.

	```
	 curl <hostname>:8083/connectors/splunk-prod-financial-X DELETE
	```
	
## Load balancing
A common architecture is to have a load balancer set up in front of a Splunk indexer cluster or a collection of Splunk Heavy Forwarders. If configured in this architecture, some cares must be paid to ensure things behave as expected when enabling HEC with acknowledgements.`splunk.hec.ack.enabled:true`

For this architecture configuration to work:

1. Enable **sticky sessions** for the load balancer. This is critical and required. Without **sticky sessions** enabledm the data injection will potentially fail with duplicate data.
2. Ensure the correct value for the **splunk.hec.total.channels** setting. Assume there are N Splunk HEC endpoints behind the load balancer. The **splunk.hec.total.channels** should be set to a multiple of N.(E.g N, 2N, 3N etc..) This will ensure that channels are evenly load balanced and POSTs the amount of Splunk servers being used. 

> Note: Using a load balancer with **sticky sessions** enabled can sometimes cause duplicate data when requests are offloaded to different servers under load.

## Benchmark Results

With the following testing bed and raw event setup, initial basic performance testing shows a single Splunk Kafka Connector can reach maximum indexed throughput of **32 MB/second**. 

Hardware Specification: 
* **AWS:** EC2 c4.2xlarge, 8 vCPU and 31 GB Memory
* **Splunk Cluster:** 3 indexer cluster without Load balancer
* **Kafka Connect:** JVM heap size configuration is "-Xmx6G -Xms2G"
* **Kafka Connect resource usage:** ~6GB memory, ~3 vCPUs.
* **Kafka recrods size**:** 512 Bytes

## Scaling out your environment
There are 2 ways to scale out the Splunk Kafka Connector to handle more load. However, before scaling the Splunk Kafka Connector tier, it is important to ensure that it is in fact the connector which is the current bottleneck. If the bottleneck is Splunk (Splunk environment size is too small) we will need to scale the Splunk environment first for greater throughput.

1. Reconfigure with more tasks to scale up the data injection. If the hardware resources which are allocated to run the Splunk Kafka Connector are enough (Observed low CPU, memory usage and low data injection throughput). The user can reconfigure the connector with more tasks. Example above in the **Configuration parameters**-**Update** section.

2. Increase hardware resources on machines. If there is observed high CPU, high memory usage and the amount of tasks has already been increased. Recommendation is to scale out the hardware/virtual resources and increase the amount of Kafka Connect Instances (deploy more Kafka Connect instances with more hardwarre resoruces).

## Data loss and latency monitoring

When creating a Splunk Kafka Connector by using the REST API, `"splunk.hec.track.data": "true"` can be configured to allow data loss tracking and data collection latency monitoring. 
This works by enriching the raw data with **offset, timestamp, partition, topic** metadata to Kafka records.

##### Data Loss Tracking
The Splunk Kafka Connector uses offset to track data loss since offsets in a Kafka topic partition are sequential. If a gap is observed in Splunk, there is some data loss.

##### Data Latency Tracking
The Splunk Kafka Connector uses the timestamp of the record to track the duration between the time a Kafka record was created and the time the record was indexed in Splunk.

> Note: This setting will only works in conjunction with using /event HEC endpoint (`"splunk.hec.raw" : "false"`)

## FAQ
1. When should I use HEC acknowledgements?

<<<<<<< HEAD
	If avoiding data loss is a must enable HEC token acknowledgements. HEC without acknowledgement doesn't mean there is always data loss, but in the event of a Splunk crash, restart etc, there might be some data lost in flight.
=======
	If avoiding data loss is a must, enable HEC token acknowledgements. HEC without acknowledgement doesn't mean there is always data loss, but in the event of Splunk crash, restart etc, there might be some data lost in flight.
>>>>>>> ed985613

2. When should I use /raw HEC endpoint and /event HEC endpoint?

	If raw events need go through Splunk's index time extraction to use features like timestamp extraction, data manipulation etc for raw data, you will need use HEC's /raw event endpoint. 
	When using the /raw HEC endpoint and when your raw data does not contain timestamp or contains multiple timestamps or carriage returns, you may want to configure the **splunk.hec.raw.line.breaker** and setup a corresponding **props.conf** inside Splunk to honor this line breaker setting. This will assist Splunk to do event breaking. 
	Here is one example:
	
	In connection configuration, it sets **"splunk.hec.raw.line.breaker":"####"** for sourcetype "s1"
	
	In **props.conf**, user can setup the line breaking as follows.
	
	```
	[s1] # sourcetye name
	LINE_BREAKER = (####)
	SHOULE_LINEMERGE = false
	```
	
   If you don't care about the timestamp or by default the auto assigned timestamp is good enough, then stick to /event HEC endpoint.
	
4. How many tasks should I configure ?
	
	Generally speaking, creating 2 * CPU tasks per Splunk Kafka Connector is good but don't create more than the number of partitions tasks. 
	> Note: For example, assume there are 5 Kafka Connects running the Splunk Kafka Connector. Each host is 8 CPUs and 16 GB memory. And there are 200 partitions to collect data from. max.tasks will be: max.tasks = 2 * CPUs/host * Kafka Connect instances = 2 * 8 * 5 = 80 tasks. On the other hand if there are only 60 partitions to consume from, then just setting max.tasks to 60, otherwise the other 20 will be pending there doing nothing.
	
5. How many Kafka Connect instances should I deploy ?

	This is highly dependent on how much volume per day the Splunk Kafka Connector needs to index in Splunk. In general on an 8 CPU, 16 GB memory machine it can potentially achieve 50 ~ 60 MB/s throughput from Kafka into Splunk if Splunk is sized correctly. 
	
6. How can I track data loss and data collection latency ?

	Please refer to the **Data loss and latency monitoring** section.
	
7. Is there a recommended deployment architecture ?

	There are 2 typical architectures. 
	
	* Setting up a Heavy Forwarder layer in front of Splunk Indexer Cluster to offload data injection load to Indexer Cluster. Setting up a Heavy forwarder layer has performance benefits for Splunk Search.
	
		Kafka Connect Cluster (in containers or virtual machines or physical machines) -> Heavy Forwarders (HEC) -> Splunk Indexer Cluster
	
	* Direct inject data to Splunk Indexer cluster

		Kafka Connect Cluster (in containers or virtual machines or physical machines) -> Splunk Indexer Cluster (HEC)
	

## Troubleshooting

1. Append **log4j.logger.com.splunk=DEBUG** to **config/connect-log4j.properties** file to enable more verbose logging for Splunk Kafka Connector
2. Kafka connect is "Out of memory". Please remember to export environment variable **KAFKA\_HEAP\_OPTS="-Xmx6G -Xms2G"**. Please refer to **Deploy** section for more details.<|MERGE_RESOLUTION|>--- conflicted
+++ resolved
@@ -114,11 +114,7 @@
 Keeping (replication factor and partition number) as default is recommended according to best practice. Change at own risk.
 
     Please note the below topics will be created by Kafka Connect when deploying the Splunk Connector if they are not in the Kafka cluster. 
-<<<<<<< HEAD
     If the Kafka Connect cluster **does not have permission** to create these topics due to Access Control, the user needs to create the required topics in Kafka before starting Kafka Connect cluster.
-=======
-    If the Kafka Connect cluster **does not have permission** to create these topics due to Access Control, the user needs create the topic in Kafka before starting Kafka Connect cluster.
->>>>>>> ed985613
 
 	```
 	group.id=kafka-connect-splunk-hec-sink    # consumer group id of Kafka Connect, which is used to form a Kafka Connect cluster
@@ -208,15 +204,9 @@
 
 ##### Optional Settings
 * `splunk.indexes` - Target Splunk indexes to send data to. It can be a list of indexes which shall be the same sequence / order as topics.
-<<<<<<< HEAD
     > Note: It is possible to inject data from different kafka topics to different splunk indexes. For Example prod-topic1,prod-topic2,prod-topic3 can be sent to index prod-index1,prod-index2,prod-index3. If the user would like to index all data from multiple topics to the main index, then "main" can be specified. Leaving this setting un configured will result in data being routed to the default index configured against the HEC token being used. Please make sure the indexes configured here are in the index list of HEC token, otherwise Splunk HEC will reject the data. By default, this setting is empty.
 * `splunk.sources` -  Splunk event source metadata for Kafka topic data. Same configuration rules as indexes can be applied here. Leaving it non-configured will result in the default source bound to the HEC token. By default, this setting is empty.
 * `splunk.sourcetypes` - Splunk event source metadata for Kafka topic data. Same configuration rules as indexes can be applied here. Leaving it non-configured result in default source bound to HEC token. By default, this setting is empty.
-=======
-    > Note: If is possible to inject data from different topics to different indexers. For Example prod-topic1,prod-topic2,prod-topic3 can be sent to index prod-index1,prod-index2,prod-index3. If the user would like to index all data from multiple topics to the main index, then "main" can be specified. Leaving this setting unconfigured will result in data being routed to the default index configured against the HEC token being used. Please note make sure the indexes configured here are in the index list of HEC token, otherwise Splunk HEC will reject the data. By default, this setting is empty.
-* `splunk.sources` -  Splunk event source metadata for Kafka topic data. Same configuration rules as indexes can be applied here. Leaving it unconfigured will result in the default source bound to the HEC token. By default, this setting is empty.
-* `splunk.sourcetypes` - Splunk event source metadata for Kafka topic data. Same configuration rules as indexes can be applied here. Leaving it unconfigured result in default source bound to HEC token. By default, this setting is empty.
->>>>>>> ed985613
 * `splunk.hec.raw` - Valid settings are `true` or `false`. When set to `true` the /raw HEC endpoint is used to inject data into Splunk. If set to `false` the /event HEC endpoint is used. By default, this setting is `false`.
 * `splunk.hec.raw.line.breaker` - This setting is only applicable to /raw HEC endpoint. The setting is used to specify a special line breaker to help Splunk break the events correctly. 
     > Note: For example, user can specify "#####" as a special line breaker. Internally the Splunk Kafka Connector will append this line breaker to every Kafka record to form a clear event boundary and the connector does data injection in batch mode. On Splunk side, user can configure **props.conf** to setup line breaker for the sourcetypes, then Splunk will correctly break events for data flowing through /raw HEC endpoint. For question "when I should specify line breaker and how", please go to FAQ section. By default, this setting is empty.
@@ -317,11 +307,7 @@
 ## FAQ
 1. When should I use HEC acknowledgements?
 
-<<<<<<< HEAD
 	If avoiding data loss is a must enable HEC token acknowledgements. HEC without acknowledgement doesn't mean there is always data loss, but in the event of a Splunk crash, restart etc, there might be some data lost in flight.
-=======
-	If avoiding data loss is a must, enable HEC token acknowledgements. HEC without acknowledgement doesn't mean there is always data loss, but in the event of Splunk crash, restart etc, there might be some data lost in flight.
->>>>>>> ed985613
 
 2. When should I use /raw HEC endpoint and /event HEC endpoint?
 
