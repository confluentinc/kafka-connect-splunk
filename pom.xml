<?xml version="1.0" encoding="UTF-8"?>
<project xmlns="http://maven.apache.org/POM/4.0.0"
         xmlns:xsi="http://www.w3.org/2001/XMLSchema-instance"
         xsi:schemaLocation="http://maven.apache.org/POM/4.0.0 http://maven.apache.org/xsd/maven-4.0.0.xsd">
    <modelVersion>4.0.0</modelVersion>

    <groupId>com.github.splunk.kafka.connect</groupId>
    <artifactId>splunk-kafka-connect</artifactId>
<<<<<<< HEAD
    <version>v1.0.0</version>
=======
    <version>v1.1.0</version>
>>>>>>> d789ce1d
    <name>splunk-kafka-connect</name>

    <properties>
        <project.build.sourceEncoding>UTF-8</project.build.sourceEncoding>
        <maven.compiler.source>1.8</maven.compiler.source>
        <maven.compiler.target>1.8</maven.compiler.target>
        <java.version>1.8</java.version>
        <junit.version>4.12</junit.version>
        <junit.jupiter.version>5.0.1</junit.jupiter.version>
        <junit.vintage.version>${junit.version}.1</junit.vintage.version>
        <junit.platform.version>1.0.1</junit.platform.version>

    </properties>

    <dependencies>
        <!-- https://mvnrepository.com/artifact/com.fasterxml.jackson.core/jackson-core -->
        <dependency>
            <groupId>com.fasterxml.jackson.core</groupId>
            <artifactId>jackson-core</artifactId>
            <version>2.9.5</version>
            <scope>compile</scope>
        </dependency>
        <!-- https://mvnrepository.com/artifact/com.fasterxml.jackson.core/jackson-databind -->
        <dependency>
            <groupId>com.fasterxml.jackson.core</groupId>
            <artifactId>jackson-databind</artifactId>
            <version>2.9.5</version>
            <scope>compile</scope>
        </dependency>
        <dependency>
            <groupId>org.apache.kafka</groupId>
            <artifactId>connect-api</artifactId>
            <version>2.0.0</version>
            <scope>compile</scope>
        </dependency>
        <dependency>
            <groupId>org.junit.jupiter</groupId>
            <artifactId>junit-jupiter-api</artifactId>
            <version>${junit.jupiter.version}</version>
            <scope>test</scope>
        </dependency>
        <dependency>
            <groupId>junit</groupId>
            <artifactId>junit</artifactId>
            <version>${junit.version}</version>
            <scope>test</scope>
        </dependency>
        <!-- Only required to run tests in an IDE that bundles an older version -->
        <dependency>
            <groupId>org.junit.platform</groupId>
            <artifactId>junit-platform-launcher</artifactId>
            <version>${junit.platform.version}</version>
            <scope>test</scope>
        </dependency>
        <!-- Only required to run tests in an IDE that bundles an older version -->
        <dependency>
            <groupId>org.junit.jupiter</groupId>
            <artifactId>junit-jupiter-engine</artifactId>
            <version>${junit.jupiter.version}</version>
            <scope>test</scope>
        </dependency>
        <!-- Only required to run tests in an IDE that bundles an older version -->
        <dependency>
            <groupId>org.junit.vintage</groupId>
            <artifactId>junit-vintage-engine</artifactId>
            <version>${junit.vintage.version}</version>
            <scope>test</scope>
        </dependency>
        <!-- https://mvnrepository.com/artifact/org.apache.httpcomponents/httpclient -->
        <dependency>
            <groupId>org.apache.httpcomponents</groupId>
            <artifactId>httpclient</artifactId>
            <version>4.5.3</version>
            <exclusions>
                <exclusion>
                    <groupId>commons-logging</groupId>
                    <artifactId>commons-logging</artifactId>
                </exclusion>
                <exclusion>
                    <groupId>commons-codec</groupId>
                    <artifactId>commons-codec</artifactId>
                </exclusion>
            </exclusions>
        </dependency>
        <!-- commons-logging and commons-codec are both in the AK packages.
        Use the version already in the classpath -->
        <dependency>
            <groupId>commons-logging</groupId>
            <artifactId>commons-logging</artifactId>
            <version>1.2</version>
            <scope>compile</scope>
        </dependency>
        <dependency>
            <groupId>commons-codec</groupId>
            <artifactId>commons-codec</artifactId>
            <version>1.11</version>
            <scope>compile</scope>
        </dependency>

        <!-- https://mvnrepository.com/artifact/org.slf4j/slf4j-simple -->
        <dependency>
            <groupId>org.slf4j</groupId>
            <artifactId>slf4j-simple</artifactId>
            <version>1.7.25</version>
            <scope>test</scope>
        </dependency>
        <!-- https://mvnrepository.com/artifact/org.slf4j/slf4j-api -->
        <dependency>
            <groupId>org.slf4j</groupId>
            <artifactId>slf4j-api</artifactId>
            <version>1.7.25</version>
            <scope>compile</scope>
        </dependency>
        <!-- https://mvnrepository.com/artifact/commons-cli/commons-cli -->
        <dependency>
            <groupId>commons-cli</groupId>
            <artifactId>commons-cli</artifactId>
            <version>1.4</version>
        </dependency>
        <!-- To avoid compiler warnings about @API annotations in JUnit code -->
        <dependency>
            <groupId>org.apiguardian</groupId>
            <artifactId>apiguardian-api</artifactId>
            <version>1.0.0</version>
            <scope>test</scope>
        </dependency>
        <!-- https://mvnrepository.com/artifact/org.apache.commons/commons-lang3 -->
        <dependency>
            <groupId>org.apache.commons</groupId>
            <artifactId>commons-lang3</artifactId>
            <version>3.7</version>
            <scope>compile</scope>
        </dependency>
    </dependencies>

    <reporting>
        <plugins>
            <plugin>
                <groupId>org.apache.maven.plugins</groupId>
                <artifactId>maven-jxr-plugin</artifactId>
                <version>2.3</version>
            </plugin>
        </plugins>
    </reporting>

    <build>
        <plugins>
            <plugin>
                <groupId>org.apache.maven.plugins</groupId>
                <artifactId>maven-shade-plugin</artifactId>
                <version>3.1.0</version>
                <configuration>
                </configuration>
                <executions>
                    <execution>
                        <phase>package</phase>
                        <goals>
                            <goal>shade</goal>
                        </goals>
                        <configuration>
                            <artifactSet>
                                <excludes>
                                    <exclude>org.apache.kafka:kafka-clients</exclude>
                                </excludes>
                            </artifactSet>
                        </configuration>
                    </execution>
                </executions>
            </plugin>
            <plugin>
                <artifactId>maven-compiler-plugin</artifactId>
                <version>3.7.0</version>
                <configuration>
                    <source>${java.version}</source>
                    <target>${java.version}</target>
                    <compilerArgument>-Xlint:all</compilerArgument>
                    <showWarnings>true</showWarnings>
                    <showDeprecation>true</showDeprecation>
                </configuration>
            </plugin>
            <plugin>
                <groupId>org.apache.maven.plugins</groupId>
                <artifactId>maven-checkstyle-plugin</artifactId>
                <version>2.17</version>
                <executions>
                    <execution>
                        <id>validate</id>
                        <phase>validate</phase>
                        <configuration>
                            <configLocation>google_checks.xml</configLocation>
                        </configuration>
                        <goals>
                            <goal>check</goal>
                        </goals>
                    </execution>
                </executions>
            </plugin>
            <!-- https://mvnrepository.com/artifact/org.jacoco/jacoco-maven-plugin -->

            <!-- https://mvnrepository.com/artifact/org.jacoco/jacoco-maven-plugin -->
            <plugin>
                <groupId>org.jacoco</groupId>
                <artifactId>jacoco-maven-plugin</artifactId>
                <version>0.7.9</version>
                <configuration>
                    <excludes>
                        <exclude>**/*com/splunk/hecclient/examples/**/*</exclude>
                    </excludes>
                </configuration>
                <executions>
                    <!--
                        Prepares the property pointing to the JaCoCo runtime agent which
                        is passed as VM argument when Maven the Surefire plugin is executed.
                    -->
                    <execution>
                        <id>pre-unit-test</id>
                        <goals>
                            <goal>prepare-agent</goal>
                        </goals>
                        <configuration>
                            <!-- Sets the path to the file which contains the execution data. -->
                            <destFile>${project.build.directory}/coverage-reports/jacoco-ut.exec
                            </destFile>
                            <!--
                                Sets the name of the property containing the settings
                                for JaCoCo runtime agent.
                            -->
                            <propertyName>surefireArgLine</propertyName>
                        </configuration>
                    </execution>
                    <!--
                        Ensures that the code coverage report for unit tests is created after
                        unit tests have been run.
                    -->
                    <execution>
                        <id>post-unit-test</id>
                        <phase>test</phase>
                        <goals>
                            <goal>report</goal>
                        </goals>
                        <configuration>
                            <!-- Sets the path to the file which contains the execution data. -->
                            <dataFile>${project.build.directory}/coverage-reports/jacoco-ut.exec
                            </dataFile>
                            <!-- Sets the output directory for the code coverage report. -->
                            <outputDirectory>${project.build.directory}/coverage-reports/jacoco-ut
                            </outputDirectory>
                        </configuration>
                    </execution>
                </executions>
            </plugin>

            <plugin>
                <artifactId>maven-surefire-plugin</artifactId>
                <version>2.19.1</version>
                <configuration>
                    <!-- Sets the VM argument line used when unit tests are run. -->
                    <argLine>${surefireArgLine}</argLine>
                    <!-- Skips unit tests if the value of skip.unit.tests property is true -->
                    <skipTests>${skip.unit.tests}</skipTests>

                    <useFile>false</useFile>
                    <includes>
                        <include>**/Test*.java</include>
                        <include>**/*Test.java</include>
                        <include>**/*Tests.java</include>
                        <include>**/*TestCase.java</include>
                    </includes>
                    <properties>
                        <!-- <includeTags>fast</includeTags> -->
                        <excludeTags>slow</excludeTags>
                        <!--
                        <configurationParameters>
                            junit.jupiter.conditions.deactivate = *
                        </configurationParameters>
                        -->
                    </properties>
                </configuration>
                <dependencies>
                    <dependency>
                        <groupId>org.junit.platform</groupId>
                        <artifactId>junit-platform-surefire-provider</artifactId>
                        <version>${junit.platform.version}</version>
                    </dependency>
                </dependencies>
            </plugin>

        </plugins>
    </build>
</project><|MERGE_RESOLUTION|>--- conflicted
+++ resolved
@@ -6,11 +6,7 @@
 
     <groupId>com.github.splunk.kafka.connect</groupId>
     <artifactId>splunk-kafka-connect</artifactId>
-<<<<<<< HEAD
-    <version>v1.0.0</version>
-=======
     <version>v1.1.0</version>
->>>>>>> d789ce1d
     <name>splunk-kafka-connect</name>
 
     <properties>
