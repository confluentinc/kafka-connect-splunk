--- conflicted
+++ resolved
@@ -76,53 +76,32 @@
         String sourcetype = headers.lastWithName(connectorConfig.headerSourcetype).value().toString();
 
         if(splunkHeaderIndex.equals(index) && splunkHeaderHost.equals(host) &&
-           splunkHeaderSource.equals(source) && splunkHeaderSourcetype.equals(sourcetype))  {
+                splunkHeaderSource.equals(source) && splunkHeaderSourcetype.equals(sourcetype))  {
             return true;
         }
         return false;
     }
 
     private void setMetadataValues() {
-<<<<<<< HEAD
-        log.info(headers.toString());
-        if(headers.lastWithName(connectorConfig.headerIndex).value() != null) {
-            splunkHeaderIndex = headers.lastWithName(connectorConfig.headerIndex).value().toString();
-
-        }
-        if(headers.lastWithName(connectorConfig.headerHost).value() != null) {
-            splunkHeaderHost = headers.lastWithName(connectorConfig.headerHost).value().toString();
-
-        }
-
-        if(headers.lastWithName(connectorConfig.headerSource).value() != null) {
-            splunkHeaderSource = headers.lastWithName(connectorConfig.headerSource).value().toString();
-
-        }
-
-        if(headers.lastWithName(connectorConfig.headerSourcetype).value() != null) {
-            splunkHeaderSourcetype = headers.lastWithName(connectorConfig.headerSourcetype).value().toString();
-
-        }
-=======
         log.info("Made it to setMetadataValues");
 
-        if(this.headers.lastWithName(connectorConfig.headerIndex).value() != null) {
+        if(this.headers.lastWithName(connectorConfig.headerIndex) != null) {
             splunkHeaderIndex = this.headers.lastWithName(connectorConfig.headerIndex).value().toString();
         }
-        if(this.headers.lastWithName(connectorConfig.headerHost).value() != null) {
+        if(this.headers.lastWithName(connectorConfig.headerHost) != null) {
             splunkHeaderHost = this.headers.lastWithName(connectorConfig.headerHost).value().toString();
         }
-        if(this.headers.lastWithName(connectorConfig.headerSource).value() != null) {
+        if(this.headers.lastWithName(connectorConfig.headerSource) != null) {
             splunkHeaderSource = this.headers.lastWithName(connectorConfig.headerSource).value().toString();
         }
-        if(this.headers.lastWithName(connectorConfig.headerSourcetype).value() != null) {
+        if(this.headers.lastWithName(connectorConfig.headerSourcetype) != null) {
             splunkHeaderSourcetype = this.headers.lastWithName(connectorConfig.headerSourcetype).value().toString();
         }
     }
 
     public String id() {
         return splunkHeaderIndex + "$$$" + splunkHeaderHost + "$$$"
-        + splunkHeaderSource + "$$$" + splunkHeaderSourcetype;
+                + splunkHeaderSource + "$$$" + splunkHeaderSourcetype;
     }
 
     @Override
@@ -147,7 +126,6 @@
                     .isEquals();
         }
         return false;
->>>>>>> 7180b33c
     }
 
     public Headers getHeaders() {
