package com.splunk.kafka.connect;

import com.splunk.cloudfwd.*;
import com.splunk.cloudfwd.error.*;
import org.apache.kafka.clients.consumer.OffsetAndMetadata;
import org.apache.kafka.common.TopicPartition;
import org.apache.kafka.connect.sink.SinkRecord;
import org.apache.kafka.connect.sink.SinkTask;

import java.util.ArrayList;
import java.util.Collection;
import java.util.HashMap;
import java.util.Map;
import java.util.concurrent.ConcurrentHashMap;

import org.slf4j.Logger;
import org.slf4j.LoggerFactory;

/**
 * Created by kchen on 9/21/17.
 */
public class SplunkSinkTask extends SinkTask {
    private static final Logger log = LoggerFactory.getLogger(SplunkSinkTask.class);

    private SplunkSinkConnectorConfig connectorConfig;
    private Map<TopicPartition, Connection> splunkConns;
    private ConcurrentHashMap<TopicPartition, OffsetAndMetadata> committedOffsets;

    @Override
    public void start(Map<String, String> taskConfig) {
        connectorConfig = new SplunkSinkConnectorConfig(taskConfig);
<<<<<<< HEAD
        splunk = Connections.create(new BatchRecordsCallback(), connectorConfig.cloudfwdConnectionSettings());
        taskId = taskConfig.get("assigned_task_id");
        LOG.info("kafka-connect-splunk task={} starts with config={}", taskId, connectorConfig);
=======
        splunkConns = new HashMap();
        committedOffsets = new ConcurrentHashMap();
        log.info("kafka-connect-splunk task starts with config={}", connectorConfig);
>>>>>>> 455359be
    }

    @Override
    public void put(Collection<SinkRecord> records) {
        if (records.isEmpty()) {
            return;
        }

        Map<TopicPartition, Collection<SinkRecord>> partitionedRecords = partitionRecords(records);
        for (Map.Entry<TopicPartition, Collection<SinkRecord>> entry: partitionedRecords.entrySet()) {
            Connection splunk = getCloudFwdConnection(entry.getKey());
            EventBatch batch = Events.createBatch();
            for (SinkRecord record: entry.getValue()) {
                if (record.value() == null || record.value().toString().isEmpty()) {
                    continue;
                }

                Event event = createCloudfwdEventFrom(record);
                // FIXME, batch size support
                batch.add(event);
            }

            if (batch.getNumEvents() == 0) {
                continue;
            }

            splunk.sendBatch(batch);
            log.info("Sent {} events for {} to Splunk", batch.getNumEvents(), entry.getKey());
        }
    }

    @Override
    public Map<TopicPartition, OffsetAndMetadata> preCommit(Map<TopicPartition, OffsetAndMetadata> meta) {
        // tell Kafka Connect framework what kind of offsets we can safely commit to Kafka now
        Map<TopicPartition, OffsetAndMetadata> offsets = new HashMap(committedOffsets);
        log.info("commits offsets {}", offsets);
        return offsets;
    }

    @Override
    public void stop() {
        log.info("kafka-connect-splunk task ends with config={}", connectorConfig);
    }

    @Override
    public String version() {
        return "1.0.0";
    }

    public void commitOffset(TopicPartition key, long offset) {
        committedOffsets.put(key, new OffsetAndMetadata(offset + 1));
    }

    private Event createCloudfwdEventFrom(SinkRecord record) {
        // FIXME, raw event and json event mode is configurable
        EventWithMetadata event = new EventWithMetadata(record.value(), record.kafkaOffset());
        Map<String, String> metas = connectorConfig.topicMetas.get(record.topic());

        if (metas.get(connectorConfig.INDEX) != null) {
            event.setIndex(metas.get(connectorConfig.INDEX));
        }

        if (metas.get(connectorConfig.SOURCETYPE) != null) {
            event.setSourceType(metas.get(connectorConfig.SOURCETYPE));
        }

        if (metas.get(connectorConfig.SOURCE) != null) {
            event.setSource(metas.get(connectorConfig.SOURCE));
        }

        return event;
    }

    // partition records according to topic-partition key
    private Map<TopicPartition, Collection<SinkRecord>> partitionRecords(Collection<SinkRecord> records) {
        Map<TopicPartition, Collection<SinkRecord>> partitionedRecords = new HashMap();

        for (SinkRecord record: records) {
            TopicPartition key = new TopicPartition(record.topic(), record.kafkaPartition());
            Collection<SinkRecord> partitioned = partitionedRecords.get(key);
            if (partitioned == null) {
                partitioned = new ArrayList<>();
                partitionedRecords.put(key, partitioned);
            }
            partitioned.add(record);
        }
        return partitionedRecords;
    }

    // Get cloudfwd connection for specific topic-partition, create a new connection object if necessary
    private Connection getCloudFwdConnection(TopicPartition key) {
        Connection conn = splunkConns.get(key);
        if (conn != null) {
            return conn;
        }

        log.info("create new cloudfwd connection for {}", key);
        conn = Connections.create(new BatchRecordsCallback(key, this), connectorConfig.cloudfwdConnectionSettings());
        splunkConns.put(key, conn);
        return conn;
    }
}<|MERGE_RESOLUTION|>--- conflicted
+++ resolved
@@ -29,15 +29,9 @@
     @Override
     public void start(Map<String, String> taskConfig) {
         connectorConfig = new SplunkSinkConnectorConfig(taskConfig);
-<<<<<<< HEAD
-        splunk = Connections.create(new BatchRecordsCallback(), connectorConfig.cloudfwdConnectionSettings());
-        taskId = taskConfig.get("assigned_task_id");
-        LOG.info("kafka-connect-splunk task={} starts with config={}", taskId, connectorConfig);
-=======
         splunkConns = new HashMap();
         committedOffsets = new ConcurrentHashMap();
         log.info("kafka-connect-splunk task starts with config={}", connectorConfig);
->>>>>>> 455359be
     }
 
     @Override
